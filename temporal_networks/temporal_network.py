--- conflicted
+++ resolved
@@ -232,29 +232,7 @@
         """
         self.name = name
 
-<<<<<<< HEAD
-    # ======= #
-    # cloning #
-    # ======= #
-
-    def copy(self):
-        """
-        return a copy of the network.
-        """
-        new_network = TemporalNetwork()
-        new_network.nodes = self.nodes.copy()
-        new_network.labels = self.labels.copy()
-        new_network.edges = self.edges.copy()
-        return new_network
-
-    # ======= # 
-    # setters #
-    # ======= # 
-
-    def add_node(self, node : int, label : str) -> None:
-=======
     def add_constraint(self, constraint: Constraint) -> None:
->>>>>>> 4cf803b7
         """
         add an edge (constraint) to the network. only constraints of type 'stc' are permitted in Temporal Network.
         if source and sink nodes not in the time_points set, it adds them
@@ -396,20 +374,6 @@
                 if k not in adj[i]: continue
                 for j in adj:
                     if i == j or j == k: continue
-<<<<<<< HEAD
-                    if j not in self.edges[k]: continue
-                    if j not in self.edges[i]: continue
-                    if self.edges[i][j] < self.edges[i][k] + self.edges[k][j]: continue
-                    if self.edges[i][j] < 0 and self.edges[i][k] < 0:
-                        del self.edges[i][j]
-                    elif self.edges[i][j] >=0 and self.edges[k][j] >= 0:
-                        del self.edges[i][j]
-
-    # ======== #
-    # printing #
-    # ======== #
-
-=======
                     if j not in adj[k]: continue
                     if j not in adj[i]: continue
                     if adj[i][j] < adj[i][k] + adj[k][j]: continue
@@ -453,8 +417,6 @@
                 found = time_point
         return found
             
-                        
->>>>>>> 4cf803b7
     def print_dot_graph(self):
         """
         print the graph in DOT format.
